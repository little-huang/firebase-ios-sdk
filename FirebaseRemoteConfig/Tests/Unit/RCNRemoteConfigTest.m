--- conflicted
+++ resolved
@@ -1195,71 +1195,6 @@
   }
 }
 
-<<<<<<< HEAD
-- (void)testSetDefaultsAndNamespaceFromPlist {
-  for (int i = 0; i < RCNTestRCNumTotalInstances; i++) {
-    if (i == RCNTestRCInstanceDefault) {
-      [self setDefaultsFor:_configInstances[i] namespace:RCNTestsPerfNamespace];
-      XCTAssertEqualObjects([_configInstances[i] configValueForKey:@"lastCheckTime"
-                                                         namespace:RCNTestsPerfNamespace]
-                                .stringValue,
-                            UTCToLocal(@"2016-02-28 18:33:31"));
-      XCTAssertEqual([_configInstances[i] configValueForKey:@"isPaidUser"
-                                                  namespace:RCNTestsPerfNamespace]
-                         .boolValue,
-                     YES);
-      XCTAssertEqualObjects([_configInstances[i] configValueForKey:@"dataValue"
-                                                         namespace:RCNTestsPerfNamespace]
-                                .stringValue,
-                            @"2.4");
-      XCTAssertEqualObjects([_configInstances[i] configValueForKey:@"New item"
-                                                         namespace:RCNTestsPerfNamespace]
-                                .numberValue,
-                            @(2.4));
-      XCTAssertEqualObjects([_configInstances[i] configValueForKey:@"Languages"
-                                                         namespace:RCNTestsPerfNamespace]
-                                .stringValue,
-                            @"English");
-      XCTAssertEqualObjects([_configInstances[i] configValueForKey:@"FileInfo"
-                                                         namespace:RCNTestsPerfNamespace]
-                                .stringValue,
-                            @"To setup default config.");
-      XCTAssertEqualObjects([_configInstances[i] configValueForKey:@"format"
-                                                         namespace:RCNTestsPerfNamespace]
-                                .stringValue,
-                            @"key to value.");
-    } else {
-      [_configInstances[i] setDefaultsFromPlistFileName:@"Defaults-testInfo"];
-      XCTAssertEqualObjects([_configInstances[i] configValueForKey:@"lastCheckTime"].stringValue,
-                            UTCToLocal(@"2016-02-28 18:33:31"));
-      XCTAssertEqual([_configInstances[i] configValueForKey:@"isPaidUser"].boolValue, YES);
-      XCTAssertEqualObjects([_configInstances[i] configValueForKey:@"dataValue"].stringValue,
-                            @"2.4");
-      XCTAssertEqualObjects([_configInstances[i] configValueForKey:@"New item"].numberValue,
-                            @(2.4));
-      XCTAssertEqualObjects([_configInstances[i] configValueForKey:@"Languages"].stringValue,
-                            @"English");
-      XCTAssertEqualObjects([_configInstances[i] configValueForKey:@"FileInfo"].stringValue,
-                            @"To setup default config.");
-      XCTAssertEqualObjects([_configInstances[i] configValueForKey:@"format"].stringValue,
-                            @"key to value.");
-    }
-  }
-}
-
-- (void)testSetDeveloperMode {
-  for (int i = 0; i < RCNTestRCNumTotalInstances; i++) {
-    XCTAssertFalse(_configInstances[i].configSettings.isDeveloperModeEnabled);
-    FIRRemoteConfigSettings *settings =
-        [[FIRRemoteConfigSettings alloc] initWithDeveloperModeEnabled:YES];
-
-    _configInstances[i].configSettings = settings;
-    XCTAssertTrue(_configInstances[i].configSettings.isDeveloperModeEnabled);
-  }
-}
-
-=======
->>>>>>> 14764b8d
 - (void)testAllKeysFromSource {
   NSMutableArray<XCTestExpectation *> *fetchConfigsExpectation =
       [[NSMutableArray alloc] initWithCapacity:RCNTestRCNumTotalInstances];
