/*
 * Copyright 2017 Google
 *
 * Licensed under the Apache License, Version 2.0 (the "License");
 * you may not use this file except in compliance with the License.
 * You may obtain a copy of the License at
 *
 *      http://www.apache.org/licenses/LICENSE-2.0
 *
 * Unless required by applicable law or agreed to in writing, software
 * distributed under the License is distributed on an "AS IS" BASIS,
 * WITHOUT WARRANTIES OR CONDITIONS OF ANY KIND, either express or implied.
 * See the License for the specific language governing permissions and
 * limitations under the License.
 */

#import "Firestore/Source/Remote/FSTDatastore.h"

#import <GRPCClient/GRPCCall+OAuth2.h>
#import <ProtoRPC/ProtoRPC.h>

#import "FIRFirestoreErrors.h"
#import "Firestore/Source/API/FIRFirestore+Internal.h"
#import "Firestore/Source/API/FIRFirestoreVersion.h"
#import "Firestore/Source/Local/FSTLocalStore.h"
#import "Firestore/Source/Model/FSTDocument.h"
#import "Firestore/Source/Model/FSTDocumentKey.h"
#import "Firestore/Source/Model/FSTMutation.h"
#import "Firestore/Source/Remote/FSTSerializerBeta.h"
#import "Firestore/Source/Remote/FSTStream.h"
#import "Firestore/Source/Util/FSTAssert.h"
#import "Firestore/Source/Util/FSTDispatchQueue.h"
#import "Firestore/Source/Util/FSTLogger.h"

#import "Firestore/Protos/objc/google/firestore/v1beta1/Firestore.pbrpc.h"

#include "Firestore/core/src/firebase/firestore/auth/credentials_provider.h"
#include "Firestore/core/src/firebase/firestore/auth/token.h"
#include "Firestore/core/src/firebase/firestore/core/database_info.h"
#include "Firestore/core/src/firebase/firestore/model/database_id.h"
#include "Firestore/core/src/firebase/firestore/util/error_apple.h"
#include "Firestore/core/src/firebase/firestore/util/string_apple.h"

namespace util = firebase::firestore::util;
using firebase::firestore::auth::CredentialsProvider;
using firebase::firestore::auth::Token;
using firebase::firestore::core::DatabaseInfo;
using firebase::firestore::model::DatabaseId;

NS_ASSUME_NONNULL_BEGIN

// GRPC does not publicly declare a means of disabling SSL, which we need for testing. Firestore
// directly exposes an sslEnabled setting so this is required to plumb that through. Note that our
// own tests depend on this working so we'll know if this changes upstream.
@interface GRPCHost
+ (nullable instancetype)hostWithAddress:(NSString *)address;
@property(nonatomic, getter=isSecure) BOOL secure;
@end

static NSString *const kXGoogAPIClientHeader = @"x-goog-api-client";
static NSString *const kGoogleCloudResourcePrefix = @"google-cloud-resource-prefix";

/** Function typedef used to create RPCs. */
typedef GRPCProtoCall * (^RPCFactory)(void);

#pragma mark - FSTDatastore

@interface FSTDatastore ()

/** The GRPC service for Firestore. */
@property(nonatomic, strong, readonly) GCFSFirestore *service;

@property(nonatomic, strong, readonly) FSTDispatchQueue *workerDispatchQueue;

/**
 * An object for getting an auth token before each request. Does not own the CredentialsProvider
 * instance.
 */
@property(nonatomic, assign, readonly) CredentialsProvider *credentials;

@property(nonatomic, strong, readonly) FSTSerializerBeta *serializer;

@end

@implementation FSTDatastore

+ (instancetype)datastoreWithDatabase:(const DatabaseInfo *)databaseInfo
                  workerDispatchQueue:(FSTDispatchQueue *)workerDispatchQueue
                          credentials:(CredentialsProvider *)credentials {
  return [[FSTDatastore alloc] initWithDatabaseInfo:databaseInfo
                                workerDispatchQueue:workerDispatchQueue
                                        credentials:credentials];
}

- (instancetype)initWithDatabaseInfo:(const DatabaseInfo *)databaseInfo
                 workerDispatchQueue:(FSTDispatchQueue *)workerDispatchQueue
                         credentials:(CredentialsProvider *)credentials {
  if (self = [super init]) {
    _databaseInfo = databaseInfo;
    NSString *host = util::WrapNSString(databaseInfo->host());
    if (!databaseInfo->ssl_enabled()) {
      GRPCHost *hostConfig = [GRPCHost hostWithAddress:host];
      hostConfig.secure = NO;
    }
    _service = [GCFSFirestore serviceWithHost:host];
    _workerDispatchQueue = workerDispatchQueue;
    _credentials = credentials;
    _serializer = [[FSTSerializerBeta alloc] initWithDatabaseID:&databaseInfo->database_id()];
  }
  return self;
}

- (NSString *)description {
  return [NSString
      stringWithFormat:@"<FSTDatastore: <DatabaseInfo: database_id:%@ host:%@>>",
                       util::WrapNSStringNoCopy(self.databaseInfo->database_id().database_id()),
                       util::WrapNSStringNoCopy(self.databaseInfo->host())];
}

/**
 * Converts the error to an error within the domain FIRFirestoreErrorDomain.
 */
+ (NSError *)firestoreErrorForError:(NSError *)error {
  if (!error) {
    return error;
  } else if ([error.domain isEqualToString:FIRFirestoreErrorDomain]) {
    return error;
  } else if ([error.domain isEqualToString:kGRPCErrorDomain]) {
    FSTAssert(error.code >= GRPCErrorCodeCancelled && error.code <= GRPCErrorCodeUnauthenticated,
              @"Unknown GRPC error code: %ld", (long)error.code);
    return
        [NSError errorWithDomain:FIRFirestoreErrorDomain code:error.code userInfo:error.userInfo];
  } else {
    return [NSError errorWithDomain:FIRFirestoreErrorDomain
                               code:FIRFirestoreErrorCodeUnknown
                           userInfo:@{NSUnderlyingErrorKey : error}];
  }
}

+ (BOOL)isAbortedError:(NSError *)error {
  FSTAssert([error.domain isEqualToString:FIRFirestoreErrorDomain],
            @"isAbortedError: only works with errors emitted by FSTDatastore.");
  return error.code == FIRFirestoreErrorCodeAborted;
}

+ (BOOL)isPermanentWriteError:(NSError *)error {
  FSTAssert([error.domain isEqualToString:FIRFirestoreErrorDomain],
            @"isPerminanteWriteError: only works with errors emitted by FSTDatastore.");
  switch (error.code) {
    case FIRFirestoreErrorCodeCancelled:
    case FIRFirestoreErrorCodeUnknown:
    case FIRFirestoreErrorCodeDeadlineExceeded:
    case FIRFirestoreErrorCodeResourceExhausted:
    case FIRFirestoreErrorCodeInternal:
    case FIRFirestoreErrorCodeUnavailable:
    case FIRFirestoreErrorCodeUnauthenticated:
      // Unauthenticated means something went wrong with our token and we need
      // to retry with new credentials which will happen automatically.
      // TODO(b/37325376): Give up after second unauthenticated error.
      return NO;
    case FIRFirestoreErrorCodeInvalidArgument:
    case FIRFirestoreErrorCodeNotFound:
    case FIRFirestoreErrorCodeAlreadyExists:
    case FIRFirestoreErrorCodePermissionDenied:
    case FIRFirestoreErrorCodeFailedPrecondition:
    case FIRFirestoreErrorCodeAborted:
    // Aborted might be retried in some scenarios, but that is dependant on
    // the context and should handled individually by the calling code.
    // See https://cloud.google.com/apis/design/errors
    case FIRFirestoreErrorCodeOutOfRange:
    case FIRFirestoreErrorCodeUnimplemented:
    case FIRFirestoreErrorCodeDataLoss:
    default:
      return YES;
  }
}

/** Returns the string to be used as x-goog-api-client header value. */
+ (NSString *)googAPIClientHeaderValue {
  // TODO(dimond): This should ideally also include the grpc version, however, gRPC defines the
  // version as a macro, so it would be hardcoded based on version we have at compile time of
  // the Firestore library, rather than the version available at runtime/at compile time by the
  // user of the library.
  return [NSString stringWithFormat:@"gl-objc/ fire/%s grpc/", FirebaseFirestoreVersionString];
}

/** Returns the string to be used as google-cloud-resource-prefix header value. */
+ (NSString *)googleCloudResourcePrefixForDatabaseID:(const DatabaseId *)databaseID {
  return [NSString stringWithFormat:@"projects/%@/databases/%@",
                                    util::WrapNSStringNoCopy(databaseID->project_id()),
                                    util::WrapNSStringNoCopy(databaseID->database_id())];
}
/**
 * Takes a dictionary of (HTTP) response headers and returns the set of whitelisted headers
 * (for logging purposes).
 */
+ (NSDictionary<NSString *, NSString *> *)extractWhiteListedHeaders:
    (NSDictionary<NSString *, NSString *> *)headers {
  NSMutableDictionary<NSString *, NSString *> *whiteListedHeaders =
      [NSMutableDictionary dictionary];
  NSArray<NSString *> *whiteList = @[
    @"date", @"x-google-backends", @"x-google-netmon-label", @"x-google-service",
    @"x-google-gfe-request-trace"
  ];
  [headers
      enumerateKeysAndObjectsUsingBlock:^(NSString *headerName, NSString *headerValue, BOOL *stop) {
        if ([whiteList containsObject:[headerName lowercaseString]]) {
          whiteListedHeaders[headerName] = headerValue;
        }
      }];
  return whiteListedHeaders;
}

/** Logs the (whitelisted) headers returned for an GRPCProtoCall RPC. */
+ (void)logHeadersForRPC:(GRPCProtoCall *)rpc RPCName:(NSString *)rpcName {
  if ([FIRFirestore isLoggingEnabled]) {
    FSTLog(@"RPC %@ returned headers (whitelisted): %@", rpcName,
           [FSTDatastore extractWhiteListedHeaders:rpc.responseHeaders]);
  }
}

- (void)commitMutations:(NSArray<FSTMutation *> *)mutations
             completion:(FSTVoidErrorBlock)completion {
  GCFSCommitRequest *request = [GCFSCommitRequest message];
  request.database = [self.serializer encodedDatabaseID];

  NSMutableArray<GCFSWrite *> *mutationProtos = [NSMutableArray array];
  for (FSTMutation *mutation in mutations) {
    [mutationProtos addObject:[self.serializer encodedMutation:mutation]];
  }
  request.writesArray = mutationProtos;

  RPCFactory rpcFactory = ^GRPCProtoCall * {
    __block GRPCProtoCall *rpc = [self.service
        RPCToCommitWithRequest:request
                       handler:^(GCFSCommitResponse *response, NSError *_Nullable error) {
                         error = [FSTDatastore firestoreErrorForError:error];
                         [self.workerDispatchQueue dispatchAsync:^{
                           FSTLog(@"RPC CommitRequest completed. Error: %@", error);
                           [FSTDatastore logHeadersForRPC:rpc RPCName:@"CommitRequest"];
                           completion(error);
                         }];
                       }];
    return rpc;
  };

  [self invokeRPCWithFactory:rpcFactory errorHandler:completion];
}

- (void)lookupDocuments:(NSArray<FSTDocumentKey *> *)keys
             completion:(FSTVoidMaybeDocumentArrayErrorBlock)completion {
  GCFSBatchGetDocumentsRequest *request = [GCFSBatchGetDocumentsRequest message];
  request.database = [self.serializer encodedDatabaseID];
  for (FSTDocumentKey *key in keys) {
    [request.documentsArray addObject:[self.serializer encodedDocumentKey:key]];
  }

  __block FSTMaybeDocumentDictionary *results =
      [FSTMaybeDocumentDictionary maybeDocumentDictionary];

  RPCFactory rpcFactory = ^GRPCProtoCall * {
    __block GRPCProtoCall *rpc = [self.service
        RPCToBatchGetDocumentsWithRequest:request
                             eventHandler:^(BOOL done,
                                            GCFSBatchGetDocumentsResponse *_Nullable response,
                                            NSError *_Nullable error) {
                               error = [FSTDatastore firestoreErrorForError:error];
                               [self.workerDispatchQueue dispatchAsync:^{
                                 if (error) {
                                   FSTLog(@"RPC BatchGetDocuments completed. Error: %@", error);
                                   [FSTDatastore logHeadersForRPC:rpc RPCName:@"BatchGetDocuments"];
                                   completion(nil, error);
                                   return;
                                 }

                                 if (!done) {
                                   // Streaming response, accumulate result
                                   FSTMaybeDocument *doc =
                                       [self.serializer decodedMaybeDocumentFromBatch:response];
                                   results = [results dictionaryBySettingObject:doc forKey:doc.key];
                                 } else {
                                   // Streaming response is done, call completion
                                   FSTLog(@"RPC BatchGetDocuments completed successfully.");
                                   [FSTDatastore logHeadersForRPC:rpc RPCName:@"BatchGetDocuments"];
                                   FSTAssert(!response, @"Got response after done.");
                                   NSMutableArray<FSTMaybeDocument *> *docs =
                                       [NSMutableArray arrayWithCapacity:keys.count];
                                   for (FSTDocumentKey *key in keys) {
                                     [docs addObject:results[key]];
                                   }
                                   completion(docs, nil);
                                 }
                               }];
                             }];
    return rpc;
  };

  [self invokeRPCWithFactory:rpcFactory
                errorHandler:^(NSError *_Nonnull error) {
                  error = [FSTDatastore firestoreErrorForError:error];
                  completion(nil, error);
                }];
}

- (void)invokeRPCWithFactory:(GRPCProtoCall * (^)(void))rpcFactory
                errorHandler:(FSTVoidErrorBlock)errorHandler {
  // TODO(mikelehen): We should force a refresh if the previous RPC failed due to an expired token,
  // but I'm not sure how to detect that right now. http://b/32762461
<<<<<<< HEAD
  [self.credentials
      getTokenForcingRefresh:NO
                  completion:^(Token result, NSError *_Nullable error) {
                    error = [FSTDatastore firestoreErrorForError:error];
                    [self.workerDispatchQueue dispatchAsyncAllowingSameQueue:^{
                      if (error) {
                        errorHandler(error);
                      } else {
                        GRPCProtoCall *rpc = rpcFactory();
                        [FSTDatastore
                            prepareHeadersForRPC:rpc
                                      databaseID:&self.databaseInfo->database_id()
                                           token:(result.user().is_authenticated() ? result.token()
                                                                    : absl::string_view())];
                        [rpc start];
                      }
                    }];
                  }];
=======
  _credentials->GetToken(
      /*force_refresh=*/false,
      [self, rpcFactory, errorHandler](Token result, const int64_t error_code,
                                       const absl::string_view error_msg) {
        NSError *error = util::WrapNSError(error_code, error_msg);
        [self.workerDispatchQueue dispatchAsyncAllowingSameQueue:^{
          if (error) {
            errorHandler(error);
          } else {
            GRPCProtoCall *rpc = rpcFactory();
            [FSTDatastore
                prepareHeadersForRPC:rpc
                          databaseID:&self.databaseInfo->database_id()
                               token:(result.user().is_authenticated() ? result.token()
                                                                       : absl::string_view())];
            [rpc start];
          }
        }];
      });
>>>>>>> e41f4b18
}

- (FSTWatchStream *)createWatchStream {
  return [[FSTWatchStream alloc] initWithDatabase:_databaseInfo
                              workerDispatchQueue:_workerDispatchQueue
                                      credentials:_credentials
                                       serializer:_serializer];
}

- (FSTWriteStream *)createWriteStream {
  return [[FSTWriteStream alloc] initWithDatabase:_databaseInfo
                              workerDispatchQueue:_workerDispatchQueue
                                      credentials:_credentials
                                       serializer:_serializer];
}

/** Adds headers to the RPC including any OAuth access token if provided .*/
+ (void)prepareHeadersForRPC:(GRPCCall *)rpc
                  databaseID:(const DatabaseId *)databaseID
                       token:(const absl::string_view)token {
  rpc.oauth2AccessToken = token.data() == nullptr ? nil : util::WrapNSString(token);
  rpc.requestHeaders[kXGoogAPIClientHeader] = [FSTDatastore googAPIClientHeaderValue];
  // This header is used to improve routing and project isolation by the backend.
  rpc.requestHeaders[kGoogleCloudResourcePrefix] =
      [FSTDatastore googleCloudResourcePrefixForDatabaseID:databaseID];
}

@end

NS_ASSUME_NONNULL_END<|MERGE_RESOLUTION|>--- conflicted
+++ resolved
@@ -306,26 +306,6 @@
                 errorHandler:(FSTVoidErrorBlock)errorHandler {
   // TODO(mikelehen): We should force a refresh if the previous RPC failed due to an expired token,
   // but I'm not sure how to detect that right now. http://b/32762461
-<<<<<<< HEAD
-  [self.credentials
-      getTokenForcingRefresh:NO
-                  completion:^(Token result, NSError *_Nullable error) {
-                    error = [FSTDatastore firestoreErrorForError:error];
-                    [self.workerDispatchQueue dispatchAsyncAllowingSameQueue:^{
-                      if (error) {
-                        errorHandler(error);
-                      } else {
-                        GRPCProtoCall *rpc = rpcFactory();
-                        [FSTDatastore
-                            prepareHeadersForRPC:rpc
-                                      databaseID:&self.databaseInfo->database_id()
-                                           token:(result.user().is_authenticated() ? result.token()
-                                                                    : absl::string_view())];
-                        [rpc start];
-                      }
-                    }];
-                  }];
-=======
   _credentials->GetToken(
       /*force_refresh=*/false,
       [self, rpcFactory, errorHandler](Token result, const int64_t error_code,
@@ -345,7 +325,6 @@
           }
         }];
       });
->>>>>>> e41f4b18
 }
 
 - (FSTWatchStream *)createWatchStream {
