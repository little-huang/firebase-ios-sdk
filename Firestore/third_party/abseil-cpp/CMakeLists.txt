#
# Copyright 2017 The Abseil Authors.
#
# Licensed under the Apache License, Version 2.0 (the "License");
# you may not use this file except in compliance with the License.
# You may obtain a copy of the License at
#
#      https://www.apache.org/licenses/LICENSE-2.0
#
# Unless required by applicable law or agreed to in writing, software
# distributed under the License is distributed on an "AS IS" BASIS,
# WITHOUT WARRANTIES OR CONDITIONS OF ANY KIND, either express or implied.
# See the License for the specific language governing permissions and
# limitations under the License.
#

<<<<<<< HEAD
# We require 3.0 for modern, target-based CMake.  We require 3.1 for the use of
# CXX_STANDARD in our targets.
cmake_minimum_required(VERSION 3.1)
project(absl)
=======
# Most widely used distributions have cmake 3.5 or greater available as of March
# 2019.  A notable exception is RHEL-7 (CentOS7).  You can install a current
# version of CMake by first installing Extra Packages for Enterprise Linux
# (https://fedoraproject.org/wiki/EPEL#Extra_Packages_for_Enterprise_Linux_.28EPEL.29)
# and then issuing `yum install cmake3` on the command line.
cmake_minimum_required(VERSION 3.5)
>>>>>>> f75dc2d8

# Compiler id for Apple Clang is now AppleClang.
cmake_policy(SET CMP0025 NEW)

# if command can use IN_LIST
cmake_policy(SET CMP0057 NEW)

# Project version variables are the empty std::string if version is unspecified
cmake_policy(SET CMP0048 NEW)

<<<<<<< HEAD
# config options
if (MSVC)
  # /wd4005  macro-redefinition
  # /wd4068  unknown pragma
  # /wd4244  conversion from 'type1' to 'type2'
  # /wd4267  conversion from 'size_t' to 'type2'
  # /wd4800  force value to bool 'true' or 'false' (performance warning)
  add_compile_options(/W3 /wd4005 /wd4068 /wd4244 /wd4267 /wd4800)
  # /D_ENABLE_EXTENDED_ALIGNED_STORAGE Introduced in VS 2017 15.8, before the
  # member type would non-conformingly have an alignment of only alignof(max_align_t).
  add_definitions(
    /DNOMINMAX
    /DWIN32_LEAN_AND_MEAN=1
    /D_CRT_SECURE_NO_WARNINGS
    /D_SCL_SECURE_NO_WARNINGS
    /D_ENABLE_EXTENDED_ALIGNED_STORAGE
  )
=======
project(absl)

# when absl is included as subproject (i.e. using add_subdirectory(abseil-cpp))
# in the source tree of a project that uses it, install rules are disabled.
if(NOT "^${CMAKE_SOURCE_DIR}$" STREQUAL "^${PROJECT_SOURCE_DIR}$")
  set(ABSL_ENABLE_INSTALL FALSE)
>>>>>>> f75dc2d8
else()
  set(ABSL_ENABLE_INSTALL TRUE)
endif()

list(APPEND CMAKE_MODULE_PATH
  ${CMAKE_CURRENT_LIST_DIR}/CMake
  ${CMAKE_CURRENT_LIST_DIR}/absl/copts
)

include(AbseilInstallDirs)
include(CMakePackageConfigHelpers)
include(AbseilHelpers)


##
## Using absl targets
##
## all public absl targets are
## exported with the absl:: prefix
##
## e.g absl::base absl::synchronization absl::strings ....
##
## DO NOT rely on the internal targets outside of the prefix


# include current path
list(APPEND ABSL_COMMON_INCLUDE_DIRS ${CMAKE_CURRENT_SOURCE_DIR})

<<<<<<< HEAD
# -std=X
set(CMAKE_CXX_FLAGS "${ABSL_STD_CXX_FLAG} ${CMAKE_CXX_FLAGS}")

# -fexceptions
set(ABSL_EXCEPTIONS_FLAG "${CMAKE_CXX_EXCEPTIONS}")
=======
if("${CMAKE_CXX_COMPILER_ID}" MATCHES "Clang")
  set(ABSL_USING_CLANG ON)
else()
  set(ABSL_USING_CLANG OFF)
endif()
>>>>>>> f75dc2d8

# find dependencies
## pthread
find_package(Threads REQUIRED)

option(ABSL_USE_GOOGLETEST_HEAD
  "If ON, abseil will download HEAD from googletest at config time." OFF)

option(ABSL_RUN_TESTS "If ON, Abseil tests will be run." OFF)

if(${ABSL_RUN_TESTS})
  # enable CTest.  This will set BUILD_TESTING to ON unless otherwise specified
  # on the command line
  include(CTest)
  enable_testing()
endif()

## check targets
if(BUILD_TESTING)

  if(${ABSL_USE_GOOGLETEST_HEAD})
<<<<<<< HEAD
    include(CMake/DownloadGTest.cmake)
=======
    include(CMake/Googletest/DownloadGTest.cmake)
    set(absl_gtest_src_dir ${CMAKE_BINARY_DIR}/googletest-src)
    set(absl_gtest_build_dir ${CMAKE_BINARY_DIR}/googletest-build)
>>>>>>> f75dc2d8
  endif()

  check_target(gtest)
  check_target(gtest_main)
  check_target(gmock)

  list(APPEND ABSL_TEST_COMMON_LIBRARIES
    gtest_main
    gtest
    gmock
    ${CMAKE_THREAD_LIBS_INIT}
  )
endif()

add_subdirectory(absl)

if(ABSL_ENABLE_INSTALL)
  # absl:lts-remove-begin(system installation is supported for LTS releases)
  # We don't support system-wide installation
  list(APPEND SYSTEM_INSTALL_DIRS "/usr/local" "/usr" "/opt/" "/opt/local" "c:/Program Files/${PROJECT_NAME}")
  if(NOT DEFINED CMAKE_INSTALL_PREFIX OR CMAKE_INSTALL_PREFIX IN_LIST SYSTEM_INSTALL_DIRS)
    message(WARNING "\
  The default and system-level install directories are unsupported except in LTS \
  releases of Abseil.  Please set CMAKE_INSTALL_PREFIX to install Abseil in your \
  source or build tree directly.\
    ")
  endif()
  # absl:lts-remove-end

  # install as a subdirectory only
  install(EXPORT ${PROJECT_NAME}Targets
    NAMESPACE absl::
    DESTINATION "${ABSL_INSTALL_CONFIGDIR}"
  )

  configure_package_config_file(
    CMake/abslConfig.cmake.in
    "${PROJECT_BINARY_DIR}/${PROJECT_NAME}Config.cmake"
    INSTALL_DESTINATION "${ABSL_INSTALL_CONFIGDIR}"
  )
  install(FILES "${PROJECT_BINARY_DIR}/${PROJECT_NAME}Config.cmake"
    DESTINATION "${ABSL_INSTALL_CONFIGDIR}"
  )

  # Abseil only has a version in LTS releases.  This mechanism is accomplished
  # Abseil's internal Copybara (https://github.com/google/copybara) workflows and
  # isn't visible in the CMake buildsystem itself.
  if(absl_VERSION)
    write_basic_package_version_file(
      "${PROJECT_BINARY_DIR}/${PROJECT_NAME}ConfigVersion.cmake"
      COMPATIBILITY ExactVersion
    )

    install(FILES "${PROJECT_BINARY_DIR}/${PROJECT_NAME}ConfigVersion.cmake"
      DESTINATION ${ABSL_INSTALL_CONFIGDIR}
    )
  endif()  # absl_VERSION

  install(DIRECTORY absl
    DESTINATION ${ABSL_INSTALL_INCLUDEDIR}
    FILES_MATCHING
      PATTERN "*.inc"
      PATTERN "*.h"
  )
endif()  # ABSL_ENABLE_INSTALL<|MERGE_RESOLUTION|>--- conflicted
+++ resolved
@@ -14,19 +14,12 @@
 # limitations under the License.
 #
 
-<<<<<<< HEAD
-# We require 3.0 for modern, target-based CMake.  We require 3.1 for the use of
-# CXX_STANDARD in our targets.
-cmake_minimum_required(VERSION 3.1)
-project(absl)
-=======
 # Most widely used distributions have cmake 3.5 or greater available as of March
 # 2019.  A notable exception is RHEL-7 (CentOS7).  You can install a current
 # version of CMake by first installing Extra Packages for Enterprise Linux
 # (https://fedoraproject.org/wiki/EPEL#Extra_Packages_for_Enterprise_Linux_.28EPEL.29)
 # and then issuing `yum install cmake3` on the command line.
 cmake_minimum_required(VERSION 3.5)
->>>>>>> f75dc2d8
 
 # Compiler id for Apple Clang is now AppleClang.
 cmake_policy(SET CMP0025 NEW)
@@ -37,32 +30,12 @@
 # Project version variables are the empty std::string if version is unspecified
 cmake_policy(SET CMP0048 NEW)
 
-<<<<<<< HEAD
-# config options
-if (MSVC)
-  # /wd4005  macro-redefinition
-  # /wd4068  unknown pragma
-  # /wd4244  conversion from 'type1' to 'type2'
-  # /wd4267  conversion from 'size_t' to 'type2'
-  # /wd4800  force value to bool 'true' or 'false' (performance warning)
-  add_compile_options(/W3 /wd4005 /wd4068 /wd4244 /wd4267 /wd4800)
-  # /D_ENABLE_EXTENDED_ALIGNED_STORAGE Introduced in VS 2017 15.8, before the
-  # member type would non-conformingly have an alignment of only alignof(max_align_t).
-  add_definitions(
-    /DNOMINMAX
-    /DWIN32_LEAN_AND_MEAN=1
-    /D_CRT_SECURE_NO_WARNINGS
-    /D_SCL_SECURE_NO_WARNINGS
-    /D_ENABLE_EXTENDED_ALIGNED_STORAGE
-  )
-=======
 project(absl)
 
 # when absl is included as subproject (i.e. using add_subdirectory(abseil-cpp))
 # in the source tree of a project that uses it, install rules are disabled.
 if(NOT "^${CMAKE_SOURCE_DIR}$" STREQUAL "^${PROJECT_SOURCE_DIR}$")
   set(ABSL_ENABLE_INSTALL FALSE)
->>>>>>> f75dc2d8
 else()
   set(ABSL_ENABLE_INSTALL TRUE)
 endif()
@@ -91,19 +64,11 @@
 # include current path
 list(APPEND ABSL_COMMON_INCLUDE_DIRS ${CMAKE_CURRENT_SOURCE_DIR})
 
-<<<<<<< HEAD
-# -std=X
-set(CMAKE_CXX_FLAGS "${ABSL_STD_CXX_FLAG} ${CMAKE_CXX_FLAGS}")
-
-# -fexceptions
-set(ABSL_EXCEPTIONS_FLAG "${CMAKE_CXX_EXCEPTIONS}")
-=======
 if("${CMAKE_CXX_COMPILER_ID}" MATCHES "Clang")
   set(ABSL_USING_CLANG ON)
 else()
   set(ABSL_USING_CLANG OFF)
 endif()
->>>>>>> f75dc2d8
 
 # find dependencies
 ## pthread
@@ -125,13 +90,9 @@
 if(BUILD_TESTING)
 
   if(${ABSL_USE_GOOGLETEST_HEAD})
-<<<<<<< HEAD
-    include(CMake/DownloadGTest.cmake)
-=======
     include(CMake/Googletest/DownloadGTest.cmake)
     set(absl_gtest_src_dir ${CMAKE_BINARY_DIR}/googletest-src)
     set(absl_gtest_build_dir ${CMAKE_BINARY_DIR}/googletest-build)
->>>>>>> f75dc2d8
   endif()
 
   check_target(gtest)
