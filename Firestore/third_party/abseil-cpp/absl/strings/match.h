--- conflicted
+++ resolved
@@ -74,21 +74,13 @@
 
 // StartsWithIgnoreCase()
 //
-<<<<<<< HEAD
-// Returns whether a given ASCII string `text` starts with `starts_with`,
-=======
 // Returns whether a given ASCII string `text` starts with `prefix`,
->>>>>>> f75dc2d8
 // ignoring case in the comparison.
 bool StartsWithIgnoreCase(absl::string_view text, absl::string_view prefix);
 
 // EndsWithIgnoreCase()
 //
-<<<<<<< HEAD
-// Returns whether a given ASCII string `text` ends with `ends_with`, ignoring
-=======
 // Returns whether a given ASCII string `text` ends with `suffix`, ignoring
->>>>>>> f75dc2d8
 // case in the comparison.
 bool EndsWithIgnoreCase(absl::string_view text, absl::string_view suffix);
 
