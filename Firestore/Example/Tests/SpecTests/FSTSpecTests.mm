--- conflicted
+++ resolved
@@ -328,15 +328,9 @@
   google_firestore_v1_Value data = [_reader parsedQueryValue:jsonDoc[@"value"]];
   MutableDocument doc =
       Doc(util::MakeString((NSString *)jsonDoc[@"key"]), version.longLongValue, data);
-<<<<<<< HEAD
-  if ([options[@"hasLocalMutations"] isEqualToNumber:@YES]) {
-    doc.SetHasLocalMutations();
-  } else if ([options[@"hasCommittedMutations"] isEqualToNumber:@YES]) {
-=======
   if ([options[@"hasLocalMutations"] boolValue] == YES) {
     doc.SetHasLocalMutations();
-  } else if ([[options[@"hasCommittedMutations"] boolValue] == YES]) {
->>>>>>> a31f425c
+  } else if ([options[@"hasCommittedMutations"] boolValue] == YES) {
     doc.SetHasCommittedMutations();
   }
   return DocumentViewChange{std::move(doc), type};
@@ -510,13 +504,8 @@
                 @"'keepInQueue=true' is not supported on iOS and should only be set in "
                 @"multi-client tests");
 
-<<<<<<< HEAD
-  google_firestore_v1_ArrayValue tansforms{};
-  MutationResult mutationResult(version, tansforms);
-=======
   google_firestore_v1_ArrayValue transforms{};
   MutationResult mutationResult(version, transforms);
->>>>>>> a31f425c
   std::vector<MutationResult> mutationResults;
   mutationResults.emplace_back(std::move(mutationResult));
   [self.driver receiveWriteAckWithVersion:version mutationResults:std::move(mutationResults)];
