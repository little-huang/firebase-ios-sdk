/*
 * Copyright 2018 Google
 *
 * Licensed under the Apache License, Version 2.0 (the "License");
 * you may not use this file except in compliance with the License.
 * You may obtain a copy of the License at
 *
 *      http://www.apache.org/licenses/LICENSE-2.0
 *
 * Unless required by applicable law or agreed to in writing, software
 * distributed under the License is distributed on an "AS IS" BASIS,
 * WITHOUT WARRANTIES OR CONDITIONS OF ANY KIND, either express or implied.
 * See the License for the specific language governing permissions and
 * limitations under the License.
 */

#ifndef FIRESTORE_CORE_SRC_FIREBASE_FIRESTORE_REMOTE_REMOTE_OBJC_BRIDGE_H_
#define FIRESTORE_CORE_SRC_FIREBASE_FIRESTORE_REMOTE_REMOTE_OBJC_BRIDGE_H_

#if !defined(__OBJC__)
#error "This header only supports Objective-C++"
#endif  // !defined(__OBJC__)

#import <Foundation/Foundation.h>

#include <memory>
#include <string>
#include <vector>

#include "Firestore/core/src/firebase/firestore/core/database_info.h"
#include "Firestore/core/src/firebase/firestore/model/snapshot_version.h"
#include "Firestore/core/src/firebase/firestore/model/types.h"
#include "Firestore/core/src/firebase/firestore/remote/watch_change.h"
#include "Firestore/core/src/firebase/firestore/util/status.h"
#include "grpcpp/support/byte_buffer.h"

#import "Firestore/Protos/objc/google/firestore/v1/Firestore.pbobjc.h"
#import "Firestore/Source/Core/FSTTypes.h"
#import "Firestore/Source/Local/FSTQueryData.h"
#import "Firestore/Source/Model/FSTMutation.h"
#import "Firestore/Source/Remote/FSTSerializerBeta.h"
#import "Firestore/Source/Remote/FSTStream.h"

namespace firebase {
namespace firestore {
namespace remote {
namespace bridge {

bool IsLoggingEnabled();

/**
 * This file contains operations in remote/ folder that are still delegated to
 * Objective-C: proto parsing and delegates.
 *
 * The principle is that the C++ implementation can only take Objective-C
 * objects as parameters or return them, but never instantiate them or call any
 * methods on them -- if that is necessary, it's delegated to one of the bridge
 * classes. This allows easily identifying which parts of remote/ still rely on
 * not-yet-ported code.
 */

/**
 * A C++ bridge to `FSTSerializerBeta` that allows creating
 * `GCFSListenRequest`s and parsing `GCFSListenResponse`s.
 */
class WatchStreamSerializer {
 public:
  explicit WatchStreamSerializer(FSTSerializerBeta* serializer)
      : serializer_{serializer} {
  }

  GCFSListenRequest* CreateWatchRequest(FSTQueryData* query) const;
  GCFSListenRequest* CreateUnwatchRequest(model::TargetId target_id) const;
  static grpc::ByteBuffer ToByteBuffer(GCFSListenRequest* request);

  /**
   * If parsing fails, will return nil and write information on the error to
   * `out_status`. Otherwise, returns the parsed proto and sets `out_status` to
   * ok.
   */
  GCFSListenResponse* ParseResponse(const grpc::ByteBuffer& message,
                                    util::Status* out_status) const;
  std::unique_ptr<WatchChange> ToWatchChange(GCFSListenResponse* proto) const;
  model::SnapshotVersion ToSnapshotVersion(GCFSListenResponse* proto) const;

  /** Creates a pretty-printed description of the proto for debugging. */
  static NSString* Describe(GCFSListenRequest* request);
  static NSString* Describe(GCFSListenResponse* request);

 private:
  FSTSerializerBeta* serializer_;
};

/**
 * A C++ bridge to `FSTSerializerBeta` that allows creating
 * `GCFSWriteRequest`s and parsing `GCFSWriteResponse`s.
 */
class WriteStreamSerializer {
 public:
  explicit WriteStreamSerializer(FSTSerializerBeta* serializer)
      : serializer_{serializer} {
  }

  void UpdateLastStreamToken(GCFSWriteResponse* proto);
  void SetLastStreamToken(NSData* token) {
    last_stream_token_ = token;
  }
  NSData* GetLastStreamToken() const {
    return last_stream_token_;
  }

  GCFSWriteRequest* CreateHandshake() const;
  GCFSWriteRequest* CreateWriteMutationsRequest(
      NSArray<FSTMutation*>* mutations) const;
  GCFSWriteRequest* CreateEmptyMutationsList() {
    return CreateWriteMutationsRequest(@[]);
  }
  static grpc::ByteBuffer ToByteBuffer(GCFSWriteRequest* request);

  /**
   * If parsing fails, will return nil and write information on the error to
   * `out_status`. Otherwise, returns the parsed proto and sets `out_status` to
   * ok.
   */
  GCFSWriteResponse* ParseResponse(const grpc::ByteBuffer& message,
                                   util::Status* out_status) const;
  model::SnapshotVersion ToCommitVersion(GCFSWriteResponse* proto) const;
  NSArray<FSTMutationResult*>* ToMutationResults(
      GCFSWriteResponse* proto) const;

  /** Creates a pretty-printed description of the proto for debugging. */
  static NSString* Describe(GCFSWriteRequest* request);
  static NSString* Describe(GCFSWriteResponse* request);

 private:
  FSTSerializerBeta* serializer_;
  NSData* last_stream_token_;
};

/**
 * A C++ bridge to `FSTSerializerBeta` that allows creating
 * `GCFSCommitRequest`s and `GCFSBatchGetDocumentsRequest`s and handling
 * `GCFSBatchGetDocumentsResponse`s.
 */
class DatastoreSerializer {
 public:
  explicit DatastoreSerializer(const core::DatabaseInfo& database_info);

  GCFSCommitRequest* CreateCommitRequest(
      NSArray<FSTMutation*>* mutations) const;
  static grpc::ByteBuffer ToByteBuffer(GCFSCommitRequest* request);

  GCFSBatchGetDocumentsRequest* CreateLookupRequest(
      const std::vector<model::DocumentKey>& keys) const;
  static grpc::ByteBuffer ToByteBuffer(GCFSBatchGetDocumentsRequest* request);

  /**
   * Merges results of the streaming read together. The array is sorted by the
   * document key.
   */
  NSArray<FSTMaybeDocument*>* MergeLookupResponses(
      const std::vector<grpc::ByteBuffer>& responses,
      util::Status* out_status) const;
  FSTMaybeDocument* ToMaybeDocument(
      GCFSBatchGetDocumentsResponse* response) const;

  FSTSerializerBeta* GetSerializer() {
    return serializer_;
  }

 private:
  FSTSerializerBeta* serializer_;
};

<<<<<<< HEAD
/** A C++ bridge that invokes methods on an `FSTWatchStreamDelegate`. */
class WatchStreamDelegate {
 public:
  explicit WatchStreamDelegate(id<FSTWatchStreamDelegate> delegate)
      : delegate_{delegate} {
  }

  void NotifyDelegateOnOpen();
  void NotifyDelegateOnChange(FSTWatchChange* change,
                              const model::SnapshotVersion& snapshot_version);
  void NotifyDelegateOnClose(const util::Status& status);

 private:
  __weak id<FSTWatchStreamDelegate> delegate_;
};

=======
>>>>>>> 6df99be0
/** A C++ bridge that invokes methods on an `FSTWriteStreamDelegate`. */
class WriteStreamDelegate {
 public:
  explicit WriteStreamDelegate(id<FSTWriteStreamDelegate> delegate)
      : delegate_{delegate} {
  }

  void NotifyDelegateOnOpen();
  void NotifyDelegateOnHandshakeComplete();
  void NotifyDelegateOnCommit(const model::SnapshotVersion& commit_version,
                              NSArray<FSTMutationResult*>* results);
  void NotifyDelegateOnClose(const util::Status& status);

 private:
  __weak id<FSTWriteStreamDelegate> delegate_;
};

}  // namespace bridge
}  // namespace remote
}  // namespace firestore
}  // namespace firebase

#endif  // FIRESTORE_CORE_SRC_FIREBASE_FIRESTORE_REMOTE_REMOTE_OBJC_BRIDGE_H_<|MERGE_RESOLUTION|>--- conflicted
+++ resolved
@@ -172,25 +172,6 @@
   FSTSerializerBeta* serializer_;
 };
 
-<<<<<<< HEAD
-/** A C++ bridge that invokes methods on an `FSTWatchStreamDelegate`. */
-class WatchStreamDelegate {
- public:
-  explicit WatchStreamDelegate(id<FSTWatchStreamDelegate> delegate)
-      : delegate_{delegate} {
-  }
-
-  void NotifyDelegateOnOpen();
-  void NotifyDelegateOnChange(FSTWatchChange* change,
-                              const model::SnapshotVersion& snapshot_version);
-  void NotifyDelegateOnClose(const util::Status& status);
-
- private:
-  __weak id<FSTWatchStreamDelegate> delegate_;
-};
-
-=======
->>>>>>> 6df99be0
 /** A C++ bridge that invokes methods on an `FSTWriteStreamDelegate`. */
 class WriteStreamDelegate {
  public:
