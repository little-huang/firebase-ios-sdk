/*
 * Copyright 2018 Google
 *
 * Licensed under the Apache License, Version 2.0 (the "License");
 * you may not use this file except in compliance with the License.
 * You may obtain a copy of the License at
 *
 *      http://www.apache.org/licenses/LICENSE-2.0
 *
 * Unless required by applicable law or agreed to in writing, software
 * distributed under the License is distributed on an "AS IS" BASIS,
 * WITHOUT WARRANTIES OR CONDITIONS OF ANY KIND, either express or implied.
 * See the License for the specific language governing permissions and
 * limitations under the License.
 */

#include "Firestore/core/src/firebase/firestore/model/mutation.h"

#include <cstdlib>
#include <utility>

#include "Firestore/core/src/firebase/firestore/model/document.h"
#include "Firestore/core/src/firebase/firestore/model/field_path.h"
#include "Firestore/core/src/firebase/firestore/model/no_document.h"
#include "Firestore/core/src/firebase/firestore/util/hard_assert.h"

namespace firebase {
namespace firestore {
namespace model {

Mutation::Mutation(DocumentKey&& key, Precondition&& precondition)
    : key_(std::move(key)), precondition_(std::move(precondition)) {
}

void Mutation::VerifyKeyMatches(const MaybeDocument* maybe_doc) const {
  if (maybe_doc) {
    HARD_ASSERT(maybe_doc->key() == key(),
                "Can only apply a mutation to a document with the same key");
  }
}

SnapshotVersion Mutation::GetPostMutationVersion(
    const MaybeDocument* maybe_doc) {
  if (maybe_doc && maybe_doc->type() == MaybeDocument::Type::Document) {
    return maybe_doc->version();
  } else {
    return SnapshotVersion::None();
  }
}

bool Mutation::equal_to(const Mutation& other) const {
  return key_ == other.key_ && precondition_ == other.precondition_ &&
         type() == other.type();
}

SetMutation::SetMutation(DocumentKey&& key,
                         FieldValue&& value,
                         Precondition&& precondition)
    : Mutation(std::move(key), std::move(precondition)),
      value_(std::move(value)) {
  // TODO(rsgowman): convert param to ObjectValue instead of FieldValue?
  HARD_ASSERT(value_.type() == FieldValue::Type::Object);
}

MaybeDocumentPtr SetMutation::ApplyToRemoteDocument(
    const MaybeDocumentPtr& maybe_doc,
    const MutationResult& mutation_result) const {
  VerifyKeyMatches(maybe_doc.get());

  HARD_ASSERT(mutation_result.transform_results() == nullptr,
              "Transform results received by SetMutation.");

  // Unlike applyToLocalView, if we're applying a mutation to a remote document
  // the server has accepted the mutation so the precondition must have held.

  const SnapshotVersion& version = mutation_result.version();
  return absl::make_unique<Document>(FieldValue(value_), key(), version,
                                     DocumentState::kCommittedMutations);
}

MaybeDocumentPtr SetMutation::ApplyToLocalView(
    const MaybeDocumentPtr& maybe_doc,
    const MaybeDocument*,
    const Timestamp&) const {
  VerifyKeyMatches(maybe_doc.get());

  if (!precondition().IsValidFor(maybe_doc.get())) {
    return maybe_doc;
  }

  SnapshotVersion version = GetPostMutationVersion(maybe_doc.get());
  return absl::make_unique<Document>(FieldValue(value_), key(), version,
                                     DocumentState::kLocalMutations);
<<<<<<< HEAD
=======
}

bool SetMutation::equal_to(const Mutation& other) const {
  if (!Mutation::equal_to(other)) return false;
  return value_ == static_cast<const SetMutation&>(other).value_;
>>>>>>> 6df99be0
}

PatchMutation::PatchMutation(DocumentKey&& key,
                             FieldValue&& value,
                             FieldMask&& mask,
                             Precondition&& precondition)
    : Mutation(std::move(key), std::move(precondition)),
      value_(std::move(value)),
      mask_(std::move(mask)) {
  // TODO(rsgowman): convert param to ObjectValue instead of FieldValue?
  HARD_ASSERT(value_.type() == FieldValue::Type::Object);
}

MaybeDocumentPtr PatchMutation::ApplyToRemoteDocument(
    const MaybeDocumentPtr& maybe_doc,
    const MutationResult& mutation_result) const {
  VerifyKeyMatches(maybe_doc.get());
  HARD_ASSERT(mutation_result.transform_results() == nullptr,
              "Transform results received by PatchMutation.");

  if (!precondition().IsValidFor(maybe_doc.get())) {
    // Since the mutation was not rejected, we know that the precondition
    // matched on the backend. We therefore must not have the expected version
    // of the document in our cache and return an UnknownDocument with the known
    // updateTime.

    // TODO(rsgowman): heldwriteacks: Implement. Like this (once UnknownDocument
    // is ported):
    // return absl::make_unique<UnknownDocument>(key(),
    // mutation_result.version());

    abort();
  }

  const SnapshotVersion& version = mutation_result.version();
  FieldValue new_data = PatchDocument(maybe_doc.get());
  return absl::make_unique<Document>(std::move(new_data), key(), version,
                                     DocumentState::kCommittedMutations);
}

MaybeDocumentPtr PatchMutation::ApplyToLocalView(
    const MaybeDocumentPtr& maybe_doc,
    const MaybeDocument*,
    const Timestamp&) const {
  VerifyKeyMatches(maybe_doc.get());

  if (!precondition().IsValidFor(maybe_doc.get())) {
    return maybe_doc;
  }

  SnapshotVersion version = GetPostMutationVersion(maybe_doc.get());
  FieldValue new_data = PatchDocument(maybe_doc.get());
  return absl::make_unique<Document>(std::move(new_data), key(), version,
                                     DocumentState::kLocalMutations);
}

FieldValue PatchMutation::PatchDocument(const MaybeDocument* maybe_doc) const {
  if (maybe_doc && maybe_doc->type() == MaybeDocument::Type::Document) {
    return PatchObject(static_cast<const Document*>(maybe_doc)->data());
  } else {
    return PatchObject(FieldValue::FromMap({}));
  }
}

FieldValue PatchMutation::PatchObject(FieldValue obj) const {
  HARD_ASSERT(obj.type() == FieldValue::Type::Object);
  for (const FieldPath& path : mask_) {
    if (!path.empty()) {
      absl::optional<FieldValue> new_value = value_.Get(path);
      if (!new_value) {
        obj = obj.Delete(path);
      } else {
        obj = obj.Set(path, *new_value);
      }
    }
  }
  return obj;
}

bool PatchMutation::equal_to(const Mutation& other) const {
  if (!Mutation::equal_to(other)) return false;
  const PatchMutation& patch_other = static_cast<const PatchMutation&>(other);
  return value_ == patch_other.value_ && mask_ == patch_other.mask_;
}

DeleteMutation::DeleteMutation(DocumentKey&& key, Precondition&& precondition)
    : Mutation(std::move(key), std::move(precondition)) {
}

MaybeDocumentPtr DeleteMutation::ApplyToRemoteDocument(
    const MaybeDocumentPtr& /*maybe_doc*/,
    const MutationResult& /*mutation_result*/) const {
  // TODO(rsgowman): Implement.
  abort();
}

MaybeDocumentPtr DeleteMutation::ApplyToLocalView(
    const MaybeDocumentPtr& maybe_doc,
    const MaybeDocument*,
    const Timestamp&) const {
  VerifyKeyMatches(maybe_doc.get());

  if (!precondition().IsValidFor(maybe_doc.get())) {
    return maybe_doc;
  }

  return absl::make_unique<NoDocument>(key(), SnapshotVersion::None(),
                                       /*hasCommittedMutations=*/false);
}

}  // namespace model
}  // namespace firestore
}  // namespace firebase<|MERGE_RESOLUTION|>--- conflicted
+++ resolved
@@ -91,14 +91,11 @@
   SnapshotVersion version = GetPostMutationVersion(maybe_doc.get());
   return absl::make_unique<Document>(FieldValue(value_), key(), version,
                                      DocumentState::kLocalMutations);
-<<<<<<< HEAD
-=======
 }
 
 bool SetMutation::equal_to(const Mutation& other) const {
   if (!Mutation::equal_to(other)) return false;
   return value_ == static_cast<const SetMutation&>(other).value_;
->>>>>>> 6df99be0
 }
 
 PatchMutation::PatchMutation(DocumentKey&& key,
