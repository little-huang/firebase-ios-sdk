/*
 * Copyright 2019 Google
 *
 * Licensed under the Apache License, Version 2.0 (the "License");
 * you may not use this file except in compliance with the License.
 * You may obtain a copy of the License at
 *
 *      http://www.apache.org/licenses/LICENSE-2.0
 *
 * Unless required by applicable law or agreed to in writing, software
 * distributed under the License is distributed on an "AS IS" BASIS,
 * WITHOUT WARRANTIES OR CONDITIONS OF ANY KIND, either express or implied.
 * See the License for the specific language governing permissions and
 * limitations under the License.
 */

#include "Firestore/core/src/core/bound.h"

#include <ostream>

#include "Firestore/core/src/core/order_by.h"
#include "Firestore/core/src/immutable/append_only_list.h"
#include "Firestore/core/src/model/document.h"
#include "Firestore/core/src/model/document_key.h"
#include "Firestore/core/src/model/value_util.h"
#include "Firestore/core/src/nanopb/nanopb_util.h"
#include "Firestore/core/src/util/hashing.h"
#include "Firestore/core/src/util/to_string.h"

namespace firebase {
namespace firestore {
namespace core {

<<<<<<< HEAD
=======
using model::CanonicalId;
>>>>>>> fe45beb4
using model::Compare;
using model::DocumentKey;
using model::FieldPath;
using model::GetTypeOrder;
using model::TypeOrder;
using util::ComparisonResult;

bool Bound::SortsBeforeDocument(const OrderByList& order_by,
                                const model::Document& document) const {
  HARD_ASSERT(position_->values_count <= order_by.size(),
              "Bound has more components than the provided order by.");

  ComparisonResult result = ComparisonResult::Same;
  for (size_t idx = 0; idx < position_->values_count; ++idx) {
    const google_firestore_v1_Value& field_value = position_->values[idx];
    const OrderBy& ordering_component = order_by[idx];

    ComparisonResult comparison;
    if (ordering_component.field() == FieldPath::KeyFieldPath()) {
      HARD_ASSERT(
          GetTypeOrder(field_value) == TypeOrder ::kReference,
          "Bound has a non-key value where the key path is being used %s",
          field_value.ToString());
      auto key = DocumentKey::FromName(
          nanopb::MakeString(field_value.reference_value));
      comparison = key.CompareTo(document->key());

    } else {
      absl::optional<google_firestore_v1_Value> doc_value =
          document->field(ordering_component.field());
      HARD_ASSERT(
          doc_value.has_value(),
          "Field should exist since document matched the orderBy already.");
      comparison = Compare(field_value, *doc_value);
    }

    comparison = ordering_component.direction().ApplyTo(comparison);
    if (!util::Same(comparison)) {
      result = comparison;
      break;
    }
  }

  return before_ ? result <= ComparisonResult::Same
                 : result < ComparisonResult::Same;
}

std::string Bound::CanonicalId() const {
  std::string result = before_ ? "b:" : "a:";
  for (pb_size_t i = 0; i < position_->values_count; ++i) {
<<<<<<< HEAD
    result.append(model::CanonicalId(position_->values[i]));
=======
    result.append(CanonicalId(position_->values[i]));
>>>>>>> fe45beb4
  }
  return result;
}

std::string Bound::ToString() const {
  return util::StringFormat("Bound(position=%s, before=%s)",
<<<<<<< HEAD
                            model::CanonicalId(*position_),
                            util::ToString(before_));
=======
                            CanonicalId(*position_), util::ToString(before_));
>>>>>>> fe45beb4
}

std::ostream& operator<<(std::ostream& os, const Bound& bound) {
  return os << bound.ToString();
}

bool operator==(const Bound& lhs, const Bound& rhs) {
  return lhs.position() == rhs.position() && lhs.before() == rhs.before();
}

size_t Bound::Hash() const {
  return util::Hash(model::CanonicalId(*position_), before_);
}

}  // namespace core
}  // namespace firestore
}  // namespace firebase<|MERGE_RESOLUTION|>--- conflicted
+++ resolved
@@ -31,10 +31,7 @@
 namespace firestore {
 namespace core {
 
-<<<<<<< HEAD
-=======
 using model::CanonicalId;
->>>>>>> fe45beb4
 using model::Compare;
 using model::DocumentKey;
 using model::FieldPath;
@@ -85,23 +82,14 @@
 std::string Bound::CanonicalId() const {
   std::string result = before_ ? "b:" : "a:";
   for (pb_size_t i = 0; i < position_->values_count; ++i) {
-<<<<<<< HEAD
-    result.append(model::CanonicalId(position_->values[i]));
-=======
     result.append(CanonicalId(position_->values[i]));
->>>>>>> fe45beb4
   }
   return result;
 }
 
 std::string Bound::ToString() const {
   return util::StringFormat("Bound(position=%s, before=%s)",
-<<<<<<< HEAD
-                            model::CanonicalId(*position_),
-                            util::ToString(before_));
-=======
                             CanonicalId(*position_), util::ToString(before_));
->>>>>>> fe45beb4
 }
 
 std::ostream& operator<<(std::ostream& os, const Bound& bound) {
