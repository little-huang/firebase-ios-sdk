--- conflicted
+++ resolved
@@ -17,7 +17,6 @@
 #ifndef FIRESTORE_CORE_SRC_CORE_KEY_FIELD_IN_FILTER_H_
 #define FIRESTORE_CORE_SRC_CORE_KEY_FIELD_IN_FILTER_H_
 
-#include <set>
 #include <string>
 #include <unordered_set>
 
@@ -35,23 +34,15 @@
  */
 class KeyFieldInFilter : public FieldFilter {
  public:
-<<<<<<< HEAD
-=======
   /** Creates a new document keys filter. Takes ownership of `value`. */
->>>>>>> 30082cd6
   KeyFieldInFilter(const model::FieldPath& field,
                    google_firestore_v1_Value value);
 
  private:
   class Rep;
 
-<<<<<<< HEAD
-  static std::set<model::DocumentKey> ExtractDocumentKeysFromValue(
-      const google_firestore_v1_Value& value);
-=======
   static std::unordered_set<model::DocumentKey, model::DocumentKeyHash>
   ExtractDocumentKeysFromValue(const google_firestore_v1_Value& value);
->>>>>>> 30082cd6
 
   friend class KeyFieldNotInFilter;
 };
