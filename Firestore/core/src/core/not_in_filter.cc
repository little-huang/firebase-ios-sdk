--- conflicted
+++ resolved
@@ -57,10 +57,6 @@
 
 bool NotInFilter::Rep::Matches(const Document& doc) const {
   const google_firestore_v1_ArrayValue& array_value = value().array_value;
-<<<<<<< HEAD
-
-=======
->>>>>>> 30082cd6
   if (Contains(array_value, NullValue())) {
     return false;
   }
