--- conflicted
+++ resolved
@@ -101,15 +101,10 @@
       return mask_;
     }
 
-<<<<<<< HEAD
-    /** Returns this patch mutation as a list of field paths to values (or
-     * nullopt for deletes). */
-=======
     /**
      * Returns this patch mutation as a list of field paths to values (or
      * nullopt for deletes).
      */
->>>>>>> 20d68939
     std::map<FieldPath, absl::optional<google_firestore_v1_Value>> GetPatch()
         const;
 
