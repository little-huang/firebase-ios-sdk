/*
 * Copyright 2021 Google LLC
 *
 * Licensed under the Apache License, Version 2.0 (the "License");
 * you may not use this file except in compliance with the License.
 * You may obtain a copy of the License at
 *
 *      http://www.apache.org/licenses/LICENSE-2.0
 *
 * Unless required by applicable law or agreed to in writing, software
 * distributed under the License is distributed on an "AS IS" BASIS,
 * WITHOUT WARRANTIES OR CONDITIONS OF ANY KIND, either express or implied.
 * See the License for the specific language governing permissions and
 * limitations under the License.
 */

#include "Firestore/core/src/model/object_value.h"

#include "Firestore/core/src/model/value_util.h"
#include "Firestore/core/src/remote/serializer.h"
#include "Firestore/core/test/unit/testutil/testutil.h"
#include "gtest/gtest.h"

namespace firebase {
namespace firestore {
namespace model {

const char kFooString[] = "foo";
const char kBarString[] = "bar";

namespace {

using absl::nullopt;
using testutil::DbId;
using testutil::Field;
using testutil::Map;
using testutil::Value;
using testutil::WrapObject;

class ObjectValueTest : public ::testing::Test {
 private:
  remote::Serializer serializer{DbId()};
};

TEST_F(ObjectValueTest, ExtractsFields) {
  ObjectValue value = WrapObject("foo", Map("a", 1, "b", true, "c", "string"));

  ASSERT_EQ(google_firestore_v1_Value_map_value_tag,
            value.Get(Field("foo"))->which_value_type);

  EXPECT_EQ(Value(1), *value.Get(Field("foo.a")));
  EXPECT_EQ(Value(true), *value.Get(Field("foo.b")));
  EXPECT_EQ(Value("string"), *value.Get(Field("foo.c")));

  EXPECT_EQ(nullopt, value.Get(Field("foo.a.b")));
  EXPECT_EQ(nullopt, value.Get(Field("bar")));
  EXPECT_EQ(nullopt, value.Get(Field("bar.a")));
}

TEST_F(ObjectValueTest, ExtractsFieldMask) {
  ObjectValue value =
      WrapObject("a", "b", "Map",
                 Map("a", 1, "b", true, "c", "string", "nested", Map("d", "e")),
                 "emptymap", Map());

  FieldMask expected_mask =
      FieldMask({Field("a"), Field("Map.a"), Field("Map.b"), Field("Map.c"),
                 Field("Map.nested.d"), Field("emptymap")});
  FieldMask actual_mask = value.ToFieldMask();

  EXPECT_EQ(expected_mask, actual_mask);
}

TEST_F(ObjectValueTest, OverwritesExistingFields) {
  ObjectValue object_value = WrapObject("a", "object_value");
  EXPECT_EQ(WrapObject("a", "object_value"), object_value);
  object_value.Set(Field("a"), Value("object_value"));
  EXPECT_EQ(WrapObject("a", "object_value"), object_value);
}

TEST_F(ObjectValueTest, OverwritesNestedFields) {
  ObjectValue object_value =
      WrapObject("a", Map("b", kFooString, "c", Map("d", kFooString)));
  object_value.Set(Field("a.b"), Value(kBarString));
  object_value.Set(Field("a.c.d"), Value(kBarString));
  EXPECT_EQ(WrapObject("a", Map("b", kBarString, "c", Map("d", kBarString))),
            object_value);
}

TEST_F(ObjectValueTest, OverwritesDeeplyNestedField) {
  ObjectValue object_value = WrapObject("a", Map("b", kFooString));
  object_value.Set(Field("a.b.c"), Value(kBarString));
  EXPECT_EQ(WrapObject("a", Map("b", Map("c", kBarString))), object_value);
}

TEST_F(ObjectValueTest, OverwritesNestedObject) {
  ObjectValue object_value =
      WrapObject("a", Map("b", Map("c", kFooString, "d", kFooString)));
  object_value.Set(Field("a.b"), Value(kBarString));
  EXPECT_EQ(WrapObject("a", Map("b", "bar")), object_value);
}

TEST_F(ObjectValueTest, ReplacesNestedObject) {
  ObjectValue object_value = WrapObject("a", Map("b", kFooString));
  object_value.Set(Field("a"), Value(Map("c", kBarString)));
  EXPECT_EQ(WrapObject("a", Map("c", kBarString)), object_value);
}

TEST_F(ObjectValueTest, ReplacesFieldWithNestedObject) {
  ObjectValue object_value = WrapObject("a", 1);
  object_value.Set(Field("a"), Value(Map("b", 2)));
  EXPECT_EQ(WrapObject("a", Map("b", 2)), object_value);
}

TEST_F(ObjectValueTest, AddsNewFields) {
  ObjectValue object_value{};
  EXPECT_EQ(ObjectValue{}, object_value);

  object_value.Set(Field("a"), Value(1));
  EXPECT_EQ(WrapObject("a", 1), object_value);

  object_value.Set(Field("b"), Value(2));
  EXPECT_EQ(WrapObject("a", 1, "b", 2), object_value);
}

TEST_F(ObjectValueTest, AddsMultipleFields) {
  ObjectValue object_value{};
  EXPECT_EQ(ObjectValue{}, object_value);

  object_value.SetAll({{Field("a"), Value(1)},
                       {Field("b"), Value(2)},
                       {Field("c.d"), Value(3)},
                       {Field("c.e"), Value(4)},
                       {Field("c.f.g"), Value(5)}});
  EXPECT_EQ(
      WrapObject("a", 1, "b", 2, "c", Map("d", 3, "e", 4, "f", Map("g", 5))),
      object_value);
}

TEST_F(ObjectValueTest, AddsNestedField) {
  ObjectValue object_value{};
  object_value.Set(Field("a.b"), Value(kFooString));
  object_value.Set(Field("c.d.e"), Value(kFooString));
  EXPECT_EQ(WrapObject("a", Map("b", kFooString), "c",
                       Map("d", Map("e", kFooString))),
            object_value);
}

TEST_F(ObjectValueTest, AddsFieldInNestedObject) {
  ObjectValue object_value{};
  object_value.Set(Field("a"), Value(Map("b", kFooString)));
  object_value.Set(Field("a.c"), Value(kFooString));
  EXPECT_EQ(WrapObject("a", Map("b", kFooString, "c", kFooString)),
            object_value);
}

TEST_F(ObjectValueTest, AddsTwoFieldsInNestedObject) {
  ObjectValue object_value{};
  object_value.Set(Field("a.b"), Value(kFooString));
  object_value.Set(Field("a.c"), Value(kFooString));
  EXPECT_EQ(WrapObject("a", Map("b", kFooString, "c", kFooString)),
            object_value);
}

TEST_F(ObjectValueTest, AddDeeplyNestedFieldInNestedObject) {
  ObjectValue object_value{};
  object_value.Set(Field("a.b.c.d.e.f"), Value(kFooString));
  EXPECT_EQ(
      WrapObject("a",
                 Map("b", Map("c", Map("d", Map("e", Map("f", kFooString)))))),
      object_value);

  object_value.Set(Field("a.a.b"), Value(kFooString));
  EXPECT_EQ(
      WrapObject("a", Map("a", Map("b", kFooString), "b",
                          Map("c", Map("d", Map("e", Map("f", kFooString)))))),
      object_value);

  object_value.Set(Field("a.c.d"), Value(kFooString));
  EXPECT_EQ(
      WrapObject("a", Map("a", Map("b", kFooString), "b",
                          Map("c", Map("d", Map("e", Map("f", kFooString)))),
                          "c", Map("d", kFooString))),
      object_value);
}

TEST_F(ObjectValueTest, AddsSingleFieldInExistingObject) {
  ObjectValue object_value = WrapObject("a", kFooString);
  object_value.Set(Field("b"), Value(kFooString));
  EXPECT_EQ(WrapObject("a", kFooString, "b", kFooString), object_value);
}

TEST_F(ObjectValueTest, SetsNestedFieldMultipleTimes) {
  ObjectValue object_value{};
  object_value.Set(Field("a.c"), Value(kFooString));
  object_value.Set(Field("a"), Value(Map("b", kFooString)));
  EXPECT_EQ(WrapObject("a", Map("b", kFooString)), object_value);
}

TEST_F(ObjectValueTest, ImplicitlyCreatesObjects) {
  ObjectValue object_value = WrapObject("a", "object_value");
  EXPECT_EQ(WrapObject("a", "object_value"), object_value);

  object_value.Set(Field("b.c.d"), Value("object_value"));
  EXPECT_EQ(
      WrapObject("a", "object_value", "b", Map("c", Map("d", "object_value"))),
      object_value);
}

TEST_F(ObjectValueTest, CanOverwritePrimitivesWithObjects) {
  ObjectValue object_value = WrapObject("a", Map("b", "object_value"));
  EXPECT_EQ(WrapObject("a", Map("b", "object_value")), object_value);

  object_value.Set(Field("a"), Value(Map("b", "object_value")));
  EXPECT_EQ(WrapObject("a", Map("b", "object_value")), object_value);
}

TEST_F(ObjectValueTest, AddsToNestedObjects) {
  ObjectValue object_value = WrapObject("a", Map("b", "object_value"));
  EXPECT_EQ(WrapObject("a", Map("b", "object_value")), object_value);

  object_value.Set(Field("a.c"), Value("object_value"));

  EXPECT_EQ(WrapObject("a", Map("b", "object_value", "c", "object_value")),
            object_value);
}

TEST_F(ObjectValueTest, DeletesKey) {
  ObjectValue object_value = WrapObject("a", 1, "b", 2);
  EXPECT_EQ(WrapObject("a", 1, "b", 2), object_value);

  object_value.Delete(Field("a"));

  EXPECT_EQ(WrapObject("b", 2), object_value);

  object_value.Delete(Field("b"));
  EXPECT_EQ(ObjectValue(), object_value);
}

TEST_F(ObjectValueTest, DeletesMultipleKeys) {
  ObjectValue object_value =
      WrapObject("a", 1, "b", 2, "c", Map("d", 3, "e", 4));

  object_value.SetAll({{Field("a"), absl::nullopt},
                       {Field("b"), absl::nullopt},
                       {Field("c.d"), absl::nullopt}});

  EXPECT_EQ(WrapObject("c", Map("e", 4)), object_value);
}

TEST_F(ObjectValueTest, DeletesHandleMissingKeys) {
  ObjectValue object_value = WrapObject("a", Map("b", 1, "c", 2));
  EXPECT_EQ(WrapObject("a", Map("b", 1, "c", 2)), object_value);

  object_value.Delete(Field("b"));
  object_value.Delete(Field("a.d"));
  EXPECT_EQ(WrapObject("a", Map("b", 1, "c", 2)), object_value);

  object_value.Delete(Field("a.b.c"));
  EXPECT_EQ(WrapObject("a", Map("b", 1, "c", 2)), object_value);
}

TEST_F(ObjectValueTest, DeletesNestedKeys) {
  auto orig = Map("a", Map("b", 1, "c", Map("d", 2, "e", 3)));
  ObjectValue object_value = WrapObject(orig);
  object_value.Delete(Field("a.c.d"));

  google_firestore_v1_Value second = Map("a", Map("b", 1, "c", Map("e", 3)));
  EXPECT_EQ(WrapObject(second), object_value);

  object_value.Delete(Field("a.c"));

  google_firestore_v1_Value third = Map("a", Map("b", 1));
  EXPECT_EQ(WrapObject(third), object_value);

  object_value.Delete(Field("a"));

  EXPECT_EQ(ObjectValue(), object_value);
}

TEST_F(ObjectValueTest, DeletesNestedObject) {
  ObjectValue object_value = WrapObject(
      "a", Map("b", Map("c", kFooString, "d", kFooString), "f", kFooString));
  object_value.Delete(Field("a.b"));
  EXPECT_EQ(WrapObject("a", Map("f", kFooString)), object_value);
  object_value.Delete(Field("a.f"));
  EXPECT_EQ(WrapObject("a", Map()), object_value);
}

TEST_F(ObjectValueTest, AddsAndDeletesField) {
  ObjectValue object_value{};
  object_value.Set(Field(kFooString), Value(kFooString));
  object_value.Delete(Field(kFooString));
  EXPECT_EQ(WrapObject(), object_value);
}

TEST_F(ObjectValueTest, AddsAndDeletesMultipleFields) {
  ObjectValue object_value = WrapObject("b", 2, "c", 3);
<<<<<<< HEAD
  object_value.SetAll({{Field("a"), Value(1)},
                       {Field("b"), absl::nullopt},
                       {Field("c.d"), absl::nullopt}});
=======
  object_value.SetAll({{Field("a"), Value(1)}, {Field("b"), absl::nullopt}});
>>>>>>> 20d68939
  EXPECT_EQ(WrapObject("a", 1, "c", 3), object_value);
}

TEST_F(ObjectValueTest, AddsAndDeletesNestedField) {
  ObjectValue object_value{};
  object_value.Set(Field("a.b.c"), Value(kFooString));
  object_value.Set(Field("a.b.d"), Value(kFooString));
  object_value.Set(Field("f.g"), Value(kFooString));
  object_value.Set(Field("h"), Value(kFooString));
  object_value.Delete(Field("a.b.c"));
  object_value.Delete(Field("h"));
  EXPECT_EQ(WrapObject("a", Map("b", Map("d", kFooString)), "f",
                       Map("g", kFooString)),
            object_value);
}

TEST_F(ObjectValueTest, MergesExistingObject) {
  ObjectValue object_value = WrapObject("a", Map("b", kFooString));
  object_value.Set(Field("a.c"), Value(kFooString));
  EXPECT_EQ(WrapObject("a", Map("b", kFooString, "c", kFooString)),
            object_value);
}

TEST_F(ObjectValueTest, DoesNotRequireSortedValues) {
  ObjectValue object_value = WrapObject("c", 2, "a", 1);
  EXPECT_EQ(Value(2), *object_value.Get(Field("c")));
}

TEST_F(ObjectValueTest, DoesNotRequireSortedInserts) {
  ObjectValue object_value{};
  object_value.Set(Field("nested"),
                   Map("c", 2, "nested", Map("c", 2, "a", 1), "a", 1));
  EXPECT_EQ(Value(2), *object_value.Get(Field("nested.c")));
  EXPECT_EQ(Value(2), *object_value.Get(Field("nested.nested.c")));
}

}  // namespace

}  // namespace model
}  // namespace firestore
}  // namespace firebase<|MERGE_RESOLUTION|>--- conflicted
+++ resolved
@@ -296,13 +296,7 @@
 
 TEST_F(ObjectValueTest, AddsAndDeletesMultipleFields) {
   ObjectValue object_value = WrapObject("b", 2, "c", 3);
-<<<<<<< HEAD
-  object_value.SetAll({{Field("a"), Value(1)},
-                       {Field("b"), absl::nullopt},
-                       {Field("c.d"), absl::nullopt}});
-=======
   object_value.SetAll({{Field("a"), Value(1)}, {Field("b"), absl::nullopt}});
->>>>>>> 20d68939
   EXPECT_EQ(WrapObject("a", 1, "c", 3), object_value);
 }
 
